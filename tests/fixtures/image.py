--- conflicted
+++ resolved
@@ -64,8 +64,6 @@
 def sample_image_grayscale_flipped_vert():
     filename = 'creevey_gray_flipped_vert.jpg'
     path = SAMPLE_DATA_DIR / filename
-<<<<<<< HEAD
-=======
     return load_image_from_disk(path)
 
 
@@ -129,5 +127,4 @@
 def sample_image_square_rgba_rotated_270():
     filename = 'creevey_rgba_rotated_270.png'
     path = SAMPLE_DATA_DIR / filename
->>>>>>> 6a160417
     return load_image_from_disk(path)
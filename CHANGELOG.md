# Changelog
All notable changes to this project will be documented in this file.

The format is based on [Keep a Changelog](http://keepachangelog.com/en/1.0.0/).

# [0.1.9] - 2019-01-17
<<<<<<< HEAD
### Fixed
- Remove download instructions from README now that a simple pip install should work.
=======
### Added
- Added functionality to save_response_content_as_png() to allow resize on download
>>>>>>> 0b9b1582

# [0.1.8] - 2019-01-17
### Added
- Fill in more type hints.

# [0.1.7] - 2019-01-17
### Added
- Fill in some missing type hints.

# [0.1.6] - 2019-01-17
### Added
- Test Jenkins PyPI push again.

# [0.1.5] - 2019-01-17
### Added
- Modify Jenkins job to avoid trying to push old versions to PyPI.

# [0.1.4] - 2019-01-17
### Added
- Attempt to set up Jenkins job to push to PyPI.

# [0.1.3] - 2019-01-15
### Fixed
- Catch `FileExistsError` in case in which another thread creates directory after we check for it.

# [0.1.2] - 2019-01-11
### Fixed
- Another try to configure PyPI Markdown rendering.

# [0.1.1] - 2019-01-11
### Fixed
- Configure PyPI Markdown rendering.

# [0.1.0] - 2019-01-07
### Added
- Functions for downloading, resizing, and creating imagenet-style symlinks.
- Basic docs.<|MERGE_RESOLUTION|>--- conflicted
+++ resolved
@@ -3,14 +3,13 @@
 
 The format is based on [Keep a Changelog](http://keepachangelog.com/en/1.0.0/).
 
-# [0.1.9] - 2019-01-17
-<<<<<<< HEAD
+# [0.1.10] - 2019-01-17
 ### Fixed
 - Remove download instructions from README now that a simple pip install should work.
-=======
+
+# [0.1.9] - 2019-01-17
 ### Added
 - Added functionality to save_response_content_as_png() to allow resize on download
->>>>>>> 0b9b1582
 
 # [0.1.8] - 2019-01-17
 ### Added

# Changelog
All notable changes to this project will be documented in this file.

The format is based on [Keep a Changelog](http://keepachangelog.com/en/1.0.0/).

#[3.0.0] - 2020-7-28
<<<<<<< HEAD
### Changed
 - Rename library "wildebeest"
 - Use GitHub Actions for CI/CD.
=======
### Added
 - Warning about upcoming name change
>>>>>>> 3f074505

#[2.3.0] - 2020-7-24
### Added 
 - Use `pip-tools`.

#[2.2.0] - 2020-6-15
### Added 
 - Function rotate() that takes an image and an angle and ouputs the rotated image.
 - warning about upcoming rename of library

# [2.1.0] - 2020-6-3
### Added
 - Function to flip an image horizontally.
 - Function to flip an image vertically.

# [2.0.0] - 2020-4-21
### Changed
 - Pipelines now take a function to decide whether to skip a file based on its input and output paths, rather than just providing the option to skip files whose outpath points to a local file. "skipped_existing" field of run report has been renamed to "skipped" accordingly.
 - Run report is now stored in `<Pipeline object>.run_report_` rather than being returned.
 - All exceptions that inherit from `Exception` that arise during file processing are now handled by default.
 - Rather than noting whether an exception was handled in processing a particular file in an "exception_handled" field, the run report now contains either the exception object itself or `np.nan` in a field called "error."
 - "time_finished" field in run reports now uses human-readable timestamps.
 - `Pipeline.run()` method has been removed; now pipelines can only be called directly.
 - `Pipeline.ops` is now `None` by default.
 - Moved most of the README content to readthedocs, improved the examples, and added docstrings.
 - `log_dict` is now a Pipeline attribute.
 - `pipelines/core.py` has been renamed to `pipelines/pipelines.py`

# [1.7.2] - 2020-4-2
### Added
 - Example text scraping application.

# [1.7.1] - 2020-4-1
### Changed
 - Have `flake8` check for docstrings in library functions and classes.

# [1.7.0] - 2020-3-27
### Added
 - Pipelines can now be called directly rather than through a `.run()` method; `.run()` still exists as an alias for backwards compatibility.

# [1.6.3] - 2020-3-2
### Fixed
 - `write_image` writes to a tempfile in a ".tmp" subdirectory in the output directory rather than in an arbitrary location to avoid issues when writing to a mounted volume.

# [1.6.2] - 2020-2-28
### Changed
 - `write_image` writes to a tempfile and then renames it to ensure that it does not create partial image files if writing is interrupted.

# [1.6.1] - 2020-1-14
### Changed
 - Downloads timeout after 5s by default if no response received.

# [1.6.0] - 2019-10-17
### Added
 - `record_dhash` function
 
# [1.5.0] - 2019-10-17
### Added
 - `trim_padding` function

# [1.4.4] - 2019-10-16
### Fixed
 - `centercrop` can now be used within a `CustomReportingPipeline`.

# [1.4.3] - 2019-9-16
### Fixed
 - Bug in error response when loading an image with unusual errors

# [1.4.2] - 2019-6-17
### Changed
 - provide one script to run pre-merge checks
 - refine PR checklist
### Fixed
 - typo in README
 - typo in `skip_existing=True` warning message

# [1.4.1] - 2019-5-31
### Fixed
 - Sort actual and expected DataFrames by column name in `test_custom_reporting_pipeline` to avoid uninteresting indeterministic failure.

# [1.4.0] - 2019-5-31
### Added
 - Centercrop function into ops/image.py

# [1.3.3] - 2019-5-17
### Changed
 - Revert reading version number from CHANGELOG.md in setup.py and _version.py

# [1.3.2] - 2019-5-10
### Changed
 - Read version number from CHANGELOG.md in setup.py and _version.py

# [1.3.1] - 2019-5-6
### Changed
 - Instead of logging a warning for every file skipped, warn once up front and log with level DEBUG.

# [1.3.0] - 2019-4-9
### Added
 - Function to generate unique filenames from input paths, outdir, extension
 - Ability to keep original extension with using `join_outdir_filename_extension`

# [1.2.3] - 2019-3-17
### Fixed
 - Load color channels from URL in RGB order

# [1.2.2] - 2019-3-10
### Fixed
 - Added empty `__init__.py` files, the absence of which seems to be causing problems when installing from PyPI.
 - Converted some `Path` objects to strings where required in Python 3.6.

# [1.2.1] - 2019-3-10
### Fixed
 - Handled string path inputs in `replace_dir`
### Added
 - Added simple unit tests for `path_funcs` module

# [1.2.0] - 2019-3-7
### Added
 - Added hosted docs for readthedocs.

# [1.1.0] - 2019-3-2
### Added
 - `Pipeline` runs return "run reports"
 - `CustomReportingPipeline` class allows custom run report fields

# [1.0.0] - 2019-2-23
### Changed
 - Redesigned library around `Pipeline` abstraction

# [0.3.2] - 2019-2-15
### Changed
 - Switched to using one requests session in each download thread.

# [0.3.1] - 2019-1-29
### Added
 - Added boto3 to setup.py requirements.

# [0.3.0] - 2019-1-29
### Added
 - Added dataset module

# [0.2.0] - 2019-1-26
### Changed
 - Elevated `group_train_test_split` to a public function in its own module.

# [0.1.15] - 2019-1-22
### Changed
 - Use `black` to format code.

# [0.1.11] - 2019-1-17
### Fixed
 - Address flake8 complaints.

# [0.1.10] - 2019-1-17
### Changed
 - Used black to format code.
 - Remove download instructions from README now that a simple pip install should work.

# [0.1.9] - 2019-1-17
### Added
 - Added functionality to save_response_content_as_png() to allow resize on download

# [0.1.8] - 2019-1-17
### Added
 - Fill in some missing type hints.

# [0.1.5] - 2019-1-17
### Added
 - Modify Jenkins job to avoid trying to push old versions to PyPI.

# [0.1.3] - 2019-1-15
### Fixed
 - Catch `FileExistsError` in case in which another thread creates directory after we check for it.

# [0.1.2] - 2019-1-11
### Fixed
 - Configure PyPI Markdown rendering.

# [0.1.0] - 2019-1-7
### Added
 - Functions for downloading, resizing, and creating imagenet-style symlinks.
 - Basic docs.<|MERGE_RESOLUTION|>--- conflicted
+++ resolved
@@ -4,14 +4,15 @@
 The format is based on [Keep a Changelog](http://keepachangelog.com/en/1.0.0/).
 
 #[3.0.0] - 2020-7-28
-<<<<<<< HEAD
 ### Changed
  - Rename library "wildebeest"
  - Use GitHub Actions for CI/CD.
-=======
+
+==== Below is Creevey development ====
+
+#[3.0.0] - 2020-7-28
 ### Added
  - Warning about upcoming name change
->>>>>>> 3f074505
 
 #[2.3.0] - 2020-7-24
 ### Added 

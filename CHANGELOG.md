# Changelog
All notable changes to this project will be documented in this file.

The format is based on [Keep a Changelog](http://keepachangelog.com/en/1.0.0/).

# [1.7.1] - 2020-4-1
<<<<<<< HEAD
### Added
 - Example text scraping application.
=======
### Changed
 - Have `flake8` check for docstrings in library functions and classes.
>>>>>>> 66e6c683

# [1.7.0] - 2020-3-27
### Added
 - Pipelines can now be called directly rather than through a `.run()` method; `.run()` still exists as an alias for backwards compatibility.

# [1.6.3] - 2020-3-2
### Fixed
 - `write_image` writes to a tempfile in a ".tmp" subdirectory in the output directory rather than in an arbitrary location to avoid issues when writing to a mounted volume.

# [1.6.2] - 2020-2-28
### Changed
 - `write_image` writes to a tempfile and then renames it to ensure that it does not create partial image files if writing is interrupted.

# [1.6.1] - 2020-1-14
### Changed
 - Downloads timeout after 5s by default if no response received.

# [1.6.0] - 2019-10-17
### Added
 - `record_dhash` function
 
# [1.5.0] - 2019-10-17
### Added
 - `trim_padding` function

# [1.4.4] - 2019-10-16
### Fixed
 - `centercrop` can now be used within a `CustomReportingPipeline`.

# [1.4.3] - 2019-9-16
### Fixed
 - Bug in error response when loading an image with unusual errors

# [1.4.2] - 2019-6-17
### Changed
 - provide one script to run pre-merge checks
 - refine PR checklist
### Fixed
 - typo in README
 - typo in `skip_existing=True` warning message

# [1.4.1] - 2019-5-31
### Fixed
 - Sort actual and expected DataFrames by column name in `test_custom_reporting_pipeline` to avoid uninteresting indeterministic failure.

# [1.4.0] - 2019-5-31
### Added
 - Centercrop function into ops/image.py

# [1.3.3] - 2019-5-17
### Changed
 - Revert reading version number from CHANGELOG.md in setup.py and _version.py

# [1.3.2] - 2019-5-10
### Changed
 - Read version number from CHANGELOG.md in setup.py and _version.py

# [1.3.1] - 2019-5-6
### Changed
 - Instead of logging a warning for every file skipped, warn once up front and log with level DEBUG.

# [1.3.0] - 2019-4-9
### Added
 - Function to generate unique filenames from input paths, outdir, extension
 - Ability to keep original extension with using `join_outdir_filename_extension`

# [1.2.3] - 2019-3-17
### Fixed
 - Load color channels from URL in RGB order

# [1.2.2] - 2019-3-10
### Fixed
 - Added empty `__init__.py` files, the absence of which seems to be causing problems when installing from PyPI.
 - Converted some `Path` objects to strings where required in Python 3.6.

# [1.2.1] - 2019-3-10
### Fixed
 - Handled string path inputs in `replace_dir`
### Added
 - Added simple unit tests for `path_funcs` module

# [1.2.0] - 2019-3-7
### Added
 - Added hosted docs for readthedocs.

# [1.1.0] - 2019-3-2
### Added
 - `Pipeline` runs return "run reports"
 - `CustomReportingPipeline` class allows custom run report fields

# [1.0.0] - 2019-2-23
### Changed
 - Redesigned library around `Pipeline` abstraction

# [0.3.2] - 2019-2-15
### Changed
 - Switched to using one requests session in each download thread.

# [0.3.1] - 2019-1-29
### Added
 - Added boto3 to setup.py requirements.

# [0.3.0] - 2019-1-29
### Added
 - Added dataset module

# [0.2.0] - 2019-1-26
### Changed
 - Elevated `group_train_test_split` to a public function in its own module.

# [0.1.15] - 2019-1-22
### Changed
 - Use `black` to format code.

# [0.1.11] - 2019-1-17
### Fixed
 - Address flake8 complaints.

# [0.1.10] - 2019-1-17
### Changed
 - Used black to format code.
 - Remove download instructions from README now that a simple pip install should work.

# [0.1.9] - 2019-1-17
### Added
 - Added functionality to save_response_content_as_png() to allow resize on download

# [0.1.8] - 2019-1-17
### Added
 - Fill in some missing type hints.

# [0.1.5] - 2019-1-17
### Added
 - Modify Jenkins job to avoid trying to push old versions to PyPI.

# [0.1.3] - 2019-1-15
### Fixed
 - Catch `FileExistsError` in case in which another thread creates directory after we check for it.

# [0.1.2] - 2019-1-11
### Fixed
 - Configure PyPI Markdown rendering.

# [0.1.0] - 2019-1-7
### Added
 - Functions for downloading, resizing, and creating imagenet-style symlinks.
 - Basic docs.<|MERGE_RESOLUTION|>--- conflicted
+++ resolved
@@ -3,14 +3,13 @@
 
 The format is based on [Keep a Changelog](http://keepachangelog.com/en/1.0.0/).
 
-# [1.7.1] - 2020-4-1
-<<<<<<< HEAD
+# [1.7.2] - 2020-4-2
 ### Added
  - Example text scraping application.
-=======
+
+# [1.7.1] - 2020-4-1
 ### Changed
  - Have `flake8` check for docstrings in library functions and classes.
->>>>>>> 66e6c683
 
 # [1.7.0] - 2020-3-27
 ### Added

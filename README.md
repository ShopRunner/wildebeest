--- conflicted
+++ resolved
@@ -1,13 +1,11 @@
 # Wildebeest
 
-<<<<<<< HEAD
 ![wildebeest stampede](docs/images/wildebeest_stampede.jpg)
-=======
-> **Note 7/28/20:** Our team previously had a tradition of naming projects with terms or characters from the Harry Potter series, but we are disappointed by J.K. Rowling’s persistent transphobic comments. In response, we are renaming this repo "wildebeest."
->>>>>>> 3f074505
 
 Wildebeest is a file processing framework. It is designed for IO-bound workflows that involve reading files into memory, doing some processing on their contents, and writing out the results. It makes running those workflows faster and more reliable by parallelizing them across files, optional skipping files that have already been processed, handling errors, and keeping organized records of what happened.
 
 Wildebeest was developed for deep learning computer vision projects, so in addition to the general framework it also provides predefined components for image processing. However, it can be used for any project that involves processing data from many sources.
 
-See [the docs](https://wildebeest.readthedocs.io/) for more details.+See [the docs](https://wildebeest.readthedocs.io/) for more details.
+
+Wildebeest was known as Creevey until version 3.0.0.